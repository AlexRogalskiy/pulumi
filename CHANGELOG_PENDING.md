--- conflicted
+++ resolved
@@ -1,12 +1,9 @@
 ### Improvements
 
-<<<<<<< HEAD
 - [sdk/nodejs] Support using native ES modules as Pulumi scripts
   [#7764](https://github.com/pulumi/pulumi/pull/7764)
 
 - [sdk/nodejs] Support a `nodeargs` option for passing `node` arguments to the Node language host
   [#8655](https://github.com/pulumi/pulumi/pull/8655)
-  
-=======
->>>>>>> 6723272d
+
 ### Bug Fixes