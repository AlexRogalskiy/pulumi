package python

import (
	"fmt"
	"io"
	"regexp"
	"strings"
	"unicode"

<<<<<<< HEAD
	"github.com/blang/semver"
	"github.com/pkg/errors"
=======
>>>>>>> d3e49ecb
	"github.com/pulumi/pulumi/pkg/v3/codegen"
)

// isLegalIdentifierStart returns true if it is legal for c to be the first character of a Python identifier as per
// https://docs.python.org/3.7/reference/lexical_analysis.html#identifiers.
func isLegalIdentifierStart(c rune) bool {
	return c >= 'a' && c <= 'z' || c >= 'A' && c <= 'Z' || c == '_' ||
		unicode.In(c, unicode.Lu, unicode.Ll, unicode.Lt, unicode.Lm, unicode.Lo, unicode.Nl)
}

// isLegalIdentifierPart returns true if it is legal for c to be part of a Python identifier (besides the first
// character) as per https://docs.python.org/3.7/reference/lexical_analysis.html#identifiers.
func isLegalIdentifierPart(c rune) bool {
	return isLegalIdentifierStart(c) || c >= '0' && c <= '9' ||
		unicode.In(c, unicode.Lu, unicode.Ll, unicode.Lt, unicode.Lm, unicode.Lo, unicode.Nl, unicode.Mn, unicode.Mc,
			unicode.Nd, unicode.Pc)
}

// isLegalIdentifier returns true if s is a legal Python identifier as per
// https://docs.python.org/3.7/reference/lexical_analysis.html#identifiers.
func isLegalIdentifier(s string) bool {
	reader := strings.NewReader(s)
	c, _, _ := reader.ReadRune()
	if !isLegalIdentifierStart(c) {
		return false
	}
	for {
		c, _, err := reader.ReadRune()
		if err != nil {
			return err == io.EOF
		}
		if !isLegalIdentifierPart(c) {
			return false
		}
	}
}

// makeValidIdentifier replaces characters that are not allowed in Python identifiers with underscores. No attempt is
// made to ensure that the result is unique.
func makeValidIdentifier(name string) string {
	var builder strings.Builder
	for i, c := range name {
		if !isLegalIdentifierPart(c) {
			builder.WriteRune('_')
		} else {
			if i == 0 && !isLegalIdentifierStart(c) {
				builder.WriteRune('_')
			}
			builder.WriteRune(c)
		}
	}
	return builder.String()
}

func makeSafeEnumName(name, typeName string) (string, error) {
	// Replace common single character enum names.
	safeName := codegen.ExpandShortEnumName(name)

	// If the name is one illegal character, return an error.
	if len(safeName) == 1 && !isLegalIdentifierStart(rune(safeName[0])) {
		return "", fmt.Errorf("enum name %s is not a valid identifier", safeName)
	}

	// If it's camelCase, change it to snake_case.
	safeName = PyName(safeName)

	// Change to uppercase and make a valid identifier.
	safeName = makeValidIdentifier(strings.ToTitle(safeName))

	// If the enum name starts with an underscore, add the type name as a prefix.
	if strings.HasPrefix(safeName, "_") {
		pyTypeName := strings.ToTitle(PyName(typeName))
		safeName = pyTypeName + safeName
	}

	// If there are multiple underscores in a row, replace with one.
	regex := regexp.MustCompile(`_+`)
	safeName = regex.ReplaceAllString(safeName, "_")

	return safeName, nil
}

var pypiReleaseTranslations = []struct {
	prefix     string
	replacment string
}{
	{"alpha", "a"},
	{"beta", "b"},
}

// A valid release tag for pypi
var pypiRelease = regexp.MustCompile("^(a|b|rc)[0-9]+$")

// A valid dev tag for pypi
var pypiDev = regexp.MustCompile("^dev[0-9]+$")

// A valid post tag for pypi
var pypiPost = regexp.MustCompile("^post[0-9]+$")

// pypiVersion translates semver 2.0 into pypi's versioning scheme:
// Details can be found here: https://www.python.org/dev/peps/pep-0440/#version-scheme
// [N!]N(.N)*[{a|b|rc}N][.postN][.devN]
func pypiVersion(v *semver.Version) string {
	var localList []string

	getRelease := func(maybeRelease string) string {
		for _, tup := range pypiReleaseTranslations {
			if strings.HasPrefix(maybeRelease, tup.prefix) {
				guess := tup.replacment + maybeRelease[len(tup.prefix):]
				if pypiRelease.MatchString(guess) {
					return guess
				}
			}
		}
		if pypiRelease.MatchString(maybeRelease) {
			return maybeRelease
		}
		return ""
	}
	getDev := func(maybeDev string) string {
		if pypiDev.MatchString(maybeDev) {
			return "." + maybeDev
		}
		return ""
	}

	getPost := func(maybePost string) string {
		if pypiPost.MatchString(maybePost) {
			return "." + maybePost
		}
		return ""
	}

	var preListIndex int

	var release string
	var dev string
	var post string
	// We allow the first pre-release in `v` to indicate the release for the
	// pypi version.
	for _, special := range []struct {
		getFunc  func(string) string
		maybeSet *string
	}{
		{getRelease, &release},
		{getDev, &dev},
		{getPost, &post},
	} {
		if len(v.Pre) > preListIndex && special.getFunc(v.Pre[preListIndex].VersionStr) != "" {
			*special.maybeSet = special.getFunc(v.Pre[preListIndex].VersionStr)
			preListIndex++
		}
	}

	// All other pre-release segments are added to the local identifier. If we
	// didn't find a release, the first pre-release is also added to the local
	// identifier.
	if release != "" {
		preListIndex = 1
	}
	for ; preListIndex < len(v.Pre); preListIndex++ {
		// This can only contain [0-9a-zA-Z-] because semver enforces that set
		// and '-' we need only replace '-' with a valid character: '.'
		localList = append(localList, strings.ReplaceAll(v.Pre[preListIndex].VersionStr, "-", "."))
	}
	// All build flags are added to the local identfier list
	for _, b := range v.Build {
		// This can only contain [0-9a-zA-Z-] because semver enforces that set
		// and '-' we need only replace '-' with a valid character: '.'
		localList = append(localList, strings.ReplaceAll(b, "-", "."))
	}
	local := ""
	if len(localList) > 0 {
		local = "+" + strings.Join(localList, ".")
	}
	return fmt.Sprintf("%d.%d.%d%s%s%s%s", v.Major, v.Minor, v.Patch, release, dev, post, local)
}<|MERGE_RESOLUTION|>--- conflicted
+++ resolved
@@ -7,11 +7,7 @@
 	"strings"
 	"unicode"
 
-<<<<<<< HEAD
 	"github.com/blang/semver"
-	"github.com/pkg/errors"
-=======
->>>>>>> d3e49ecb
 	"github.com/pulumi/pulumi/pkg/v3/codegen"
 )
 
@@ -177,7 +173,7 @@
 		// and '-' we need only replace '-' with a valid character: '.'
 		localList = append(localList, strings.ReplaceAll(v.Pre[preListIndex].VersionStr, "-", "."))
 	}
-	// All build flags are added to the local identfier list
+	// All build flags are added to the local identifier list
 	for _, b := range v.Build {
 		// This can only contain [0-9a-zA-Z-] because semver enforces that set
 		// and '-' we need only replace '-' with a valid character: '.'
