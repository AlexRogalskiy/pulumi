// Copyright 2016-2018, Pulumi Corporation.
//
// Licensed under the Apache License, Version 2.0 (the "License");
// you may not use this file except in compliance with the License.
// You may obtain a copy of the License at
//
//     http://www.apache.org/licenses/LICENSE-2.0
//
// Unless required by applicable law or agreed to in writing, software
// distributed under the License is distributed on an "AS IS" BASIS,
// WITHOUT WARRANTIES OR CONDITIONS OF ANY KIND, either express or implied.
// See the License for the specific language governing permissions and
// limitations under the License.

package filestate

import (
	"context"
	"encoding/json"
	"errors"
	"fmt"
	"net/url"
	"os"
	"path"
	"path/filepath"
	"regexp"
	"strings"
	"sync"
	"time"

	"github.com/gofrs/uuid"

	user "github.com/tweekmonster/luser"
	"gocloud.dev/blob"
	_ "gocloud.dev/blob/azureblob" // driver for azblob://
	_ "gocloud.dev/blob/fileblob"  // driver for file://
	"gocloud.dev/blob/gcsblob"     // driver for gs://
	_ "gocloud.dev/blob/s3blob"    // driver for s3://
	"gocloud.dev/gcerrors"

	"github.com/pulumi/pulumi/pkg/v3/backend"
	"github.com/pulumi/pulumi/pkg/v3/backend/display"
	"github.com/pulumi/pulumi/pkg/v3/engine"
	"github.com/pulumi/pulumi/pkg/v3/operations"
	"github.com/pulumi/pulumi/pkg/v3/resource/deploy"
	"github.com/pulumi/pulumi/pkg/v3/resource/edit"
	"github.com/pulumi/pulumi/pkg/v3/resource/stack"
	"github.com/pulumi/pulumi/pkg/v3/util/validation"
	"github.com/pulumi/pulumi/sdk/v3/go/common/apitype"
	"github.com/pulumi/pulumi/sdk/v3/go/common/diag"
	"github.com/pulumi/pulumi/sdk/v3/go/common/diag/colors"
	"github.com/pulumi/pulumi/sdk/v3/go/common/encoding"
	"github.com/pulumi/pulumi/sdk/v3/go/common/resource/config"
	"github.com/pulumi/pulumi/sdk/v3/go/common/tokens"
	"github.com/pulumi/pulumi/sdk/v3/go/common/util/cmdutil"
	"github.com/pulumi/pulumi/sdk/v3/go/common/util/contract"
	"github.com/pulumi/pulumi/sdk/v3/go/common/util/result"
	"github.com/pulumi/pulumi/sdk/v3/go/common/workspace"
)

// Backend extends the base backend interface with specific information about local backends.
type Backend interface {
	backend.Backend
	local() // at the moment, no local specific info, so just use a marker function.
}

type localBackend struct {
	d diag.Sink

	// originalURL is the URL provided when the localBackend was initialized, for example
	// "file://~". url is a canonicalized version that should be used when persisting data.
	// (For example, replacing ~ with the home directory, making an absolute path, etc.)
	originalURL string
	url         string

	bucket Bucket
	mutex  sync.Mutex

	lockID string
}

type localBackendReference struct {
	name tokens.QName
}

func (r localBackendReference) String() string {
	return string(r.name)
}

func (r localBackendReference) Name() tokens.QName {
	return r.name
}

func IsFileStateBackendURL(urlstr string) bool {
	u, err := url.Parse(urlstr)
	if err != nil {
		return false
	}

	return blob.DefaultURLMux().ValidBucketScheme(u.Scheme)
}

const FilePathPrefix = "file://"

func New(d diag.Sink, originalURL string) (Backend, error) {
	if !IsFileStateBackendURL(originalURL) {
		return nil, fmt.Errorf("local URL %s has an illegal prefix; expected one of: %s",
			originalURL, strings.Join(blob.DefaultURLMux().BucketSchemes(), ", "))
	}

	u, err := massageBlobPath(originalURL)
	if err != nil {
		return nil, err
	}

	p, err := url.Parse(u)
	if err != nil {
		return nil, err
	}

	blobmux := blob.DefaultURLMux()

	// for gcp we want to support additional credentials
	// schemes on top of go-cloud's default credentials mux.
	if p.Scheme == gcsblob.Scheme {
		blobmux, err = GoogleCredentialsMux(context.TODO())
		if err != nil {
			return nil, err
		}
	}

	bucket, err := blobmux.OpenBucket(context.TODO(), u)
	if err != nil {
		return nil, fmt.Errorf("unable to open bucket %s: %w", u, err)
	}

	if !strings.HasPrefix(u, FilePathPrefix) {
		bucketSubDir := strings.TrimLeft(p.Path, "/")
		if bucketSubDir != "" {
			if !strings.HasSuffix(bucketSubDir, "/") {
				bucketSubDir += "/"
			}

			bucket = blob.PrefixedBucket(bucket, bucketSubDir)
		}
	}

	// Allocate a unique lock ID for this backend instance.
	lockID, err := uuid.NewV4()
	if err != nil {
		return nil, err
	}

	return &localBackend{
		d:           d,
		originalURL: originalURL,
		url:         u,
		bucket:      &wrappedBucket{bucket: bucket},
		lockID:      lockID.String(),
	}, nil
}

// massageBlobPath takes the path the user provided and converts it to an appropriate form go-cloud
// can support.  Importantly, s3/azblob/gs paths should not be be touched. This will only affect
// file:// paths which have a few oddities around them that we want to ensure work properly.
func massageBlobPath(path string) (string, error) {
	if !strings.HasPrefix(path, FilePathPrefix) {
		// Not a file:// path.  Keep this untouched and pass directly to gocloud.
		return path, nil
	}

	// Strip off the "file://" portion so we can examine and determine what to do with the rest.
	path = strings.TrimPrefix(path, FilePathPrefix)

	// We need to specially handle ~.  The shell doesn't take care of this for us, and later
	// functions we run into can't handle this either.
	//
	// From https://stackoverflow.com/questions/17609732/expand-tilde-to-home-directory
	if strings.HasPrefix(path, "~") {
		usr, err := user.Current()
		if err != nil {
			return "", fmt.Errorf("Could not determine current user to resolve `file://~` path.: %w", err)
		}

		if path == "~" {
			path = usr.HomeDir
		} else {
			path = filepath.Join(usr.HomeDir, path[2:])
		}
	}

	// For file:// backend, ensure a relative path is resolved. fileblob only supports absolute paths.
	path, err := filepath.Abs(path)
	if err != nil {
		return "", fmt.Errorf("An IO error occurred while building the absolute path: %w", err)
	}

	// Using example from https://godoc.org/gocloud.dev/blob/fileblob#example-package--OpenBucket
	// On Windows, convert "\" to "/" and add a leading "/". (See https://gocloud.dev/howto/blob/#local)
	path = filepath.ToSlash(path)
	if os.PathSeparator != '/' && !strings.HasPrefix(path, "/") {
		path = "/" + path
	}

	return FilePathPrefix + path, nil
}

func Login(d diag.Sink, url string) (Backend, error) {
	be, err := New(d, url)
	if err != nil {
		return nil, err
	}
	return be, workspace.StoreAccount(be.URL(), workspace.Account{}, true)
}

func (b *localBackend) local() {}

func (b *localBackend) Name() string {
	name, err := os.Hostname()
	contract.IgnoreError(err)
	if name == "" {
		name = "local"
	}
	return name
}

func (b *localBackend) URL() string {
	return b.originalURL
}

func (b *localBackend) StateDir() string {
	return workspace.BookkeepingDir
}

func (b *localBackend) GetPolicyPack(ctx context.Context, policyPack string,
	d diag.Sink) (backend.PolicyPack, error) {

	return nil, fmt.Errorf("File state backend does not support resource policy")
}

func (b *localBackend) ListPolicyGroups(ctx context.Context, orgName string, _ backend.ContinuationToken) (
	apitype.ListPolicyGroupsResponse, backend.ContinuationToken, error) {
	return apitype.ListPolicyGroupsResponse{}, nil, fmt.Errorf("File state backend does not support resource policy")
}

func (b *localBackend) ListPolicyPacks(ctx context.Context, orgName string, _ backend.ContinuationToken) (
	apitype.ListPolicyPacksResponse, backend.ContinuationToken, error) {
	return apitype.ListPolicyPacksResponse{}, nil, fmt.Errorf("File state backend does not support resource policy")
}

// SupportsOrganizations tells whether a user can belong to multiple organizations in this backend.
func (b *localBackend) SupportsOrganizations() bool {
	return false
}

func (b *localBackend) ParseStackReference(stackRefName string) (backend.StackReference, error) {
	return localBackendReference{name: tokens.QName(stackRefName)}, nil
}

// ValidateStackName verifies the stack name is valid for the local backend. We use the same rules as the
// httpstate backend.
func (b *localBackend) ValidateStackName(stackName string) error {
	if strings.Contains(stackName, "/") {
		return errors.New("stack names may not contain slashes")
	}

	validNameRegex := regexp.MustCompile("^[A-Za-z0-9_.-]{1,100}$")
	if !validNameRegex.MatchString(stackName) {
		return errors.New("stack names may only contain alphanumeric, hyphens, underscores, or periods")
	}

	return nil
}

func (b *localBackend) DoesProjectExist(ctx context.Context, projectName string) (bool, error) {
	// Local backends don't really have multiple projects, so just return false here.
	return false, nil
}

func (b *localBackend) CreateStack(ctx context.Context, stackRef backend.StackReference,
	opts interface{}) (backend.Stack, error) {

	if cmdutil.IsTruthy(os.Getenv(PulumiFilestateLockingEnvVar)) {
		err := b.Lock(ctx, stackRef)
		if err != nil {
			return nil, err
		}
		defer b.Unlock(ctx, stackRef)
	}

	contract.Requiref(opts == nil, "opts", "local stacks do not support any options")

	stackName := stackRef.Name()
	if stackName == "" {
		return nil, errors.New("invalid empty stack name")
	}

	if _, _, err := b.getStack(stackName); err == nil {
		return nil, &backend.StackAlreadyExistsError{StackName: string(stackName)}
	}

	tags, err := backend.GetEnvironmentTagsForCurrentStack()
	if err != nil {
		return nil, fmt.Errorf("getting stack tags: %w", err)
	}
	if err = validation.ValidateStackProperties(string(stackName), tags); err != nil {
		return nil, fmt.Errorf("validating stack properties: %w", err)
	}

	file, err := b.saveStack(stackName, nil, nil)
	if err != nil {
		return nil, err
	}

	stack := newStack(stackRef, file, nil, b)
	fmt.Printf("Created stack '%s'\n", stack.Ref())

	return stack, nil
}

func (b *localBackend) GetStack(ctx context.Context, stackRef backend.StackReference) (backend.Stack, error) {
	stackName := stackRef.Name()
	snapshot, path, err := b.getStack(stackName)

	switch {
	case gcerrors.Code(drillError(err)) == gcerrors.NotFound:
		return nil, nil
	case err != nil:
		return nil, err
	default:
		return newStack(stackRef, path, snapshot, b), nil
	}
}

func (b *localBackend) ListStacks(
	ctx context.Context, _ backend.ListStacksFilter, _ backend.ContinuationToken) (
	[]backend.StackSummary, backend.ContinuationToken, error) {
	stacks, err := b.getLocalStacks()
	if err != nil {
		return nil, nil, err
	}

	// Note that the provided stack filter is not honored, since fields like
	// organizations and tags aren't persisted in the local backend.
	var results []backend.StackSummary
	for _, stackName := range stacks {
		chk, err := b.getCheckpoint(stackName)
		if err != nil {
			return nil, nil, err
		}
		stackRef, err := b.ParseStackReference(string(stackName))
		if err != nil {
			return nil, nil, err
		}
		results = append(results, newLocalStackSummary(stackRef, chk))
	}

	return results, nil, nil
}

func (b *localBackend) RemoveStack(ctx context.Context, stack backend.Stack, force bool) (bool, error) {

	if cmdutil.IsTruthy(os.Getenv(PulumiFilestateLockingEnvVar)) {
		err := b.Lock(ctx, stack.Ref())
		if err != nil {
			return false, err
		}
		defer b.Unlock(ctx, stack.Ref())
	}

	stackName := stack.Ref().Name()
	snapshot, _, err := b.getStack(stackName)
	if err != nil {
		return false, err
	}

	// Don't remove stacks that still have resources.
	if !force && snapshot != nil && len(snapshot.Resources) > 0 {
		return true, errors.New("refusing to remove stack because it still contains resources")
	}

	return false, b.removeStack(stackName)
}

func (b *localBackend) RenameStack(ctx context.Context, stack backend.Stack,
	newName tokens.QName) (backend.StackReference, error) {

	if cmdutil.IsTruthy(os.Getenv(PulumiFilestateLockingEnvVar)) {
		err := b.Lock(ctx, stack.Ref())
		if err != nil {
			return nil, err
		}
		defer b.Unlock(ctx, stack.Ref())
	}

	// Get the current state from the stack to be renamed.
	stackName := stack.Ref().Name()
	snap, _, err := b.getStack(stackName)
	if err != nil {
		return nil, err
	}

	// Ensure the new stack name is valid.
	newRef, err := b.ParseStackReference(string(newName))
	if err != nil {
		return nil, err
	}

	// Ensure the destination stack does not already exist.
	hasExisting, err := b.bucket.Exists(ctx, b.stackPath(newName))
	if err != nil {
		return nil, err
	}
	if hasExisting {
		return nil, fmt.Errorf("a stack named %s already exists", newName)
	}

	// If we have a snapshot, we need to rename the URNs inside it to use the new stack name.
	if snap != nil {
		if err = edit.RenameStack(snap, newName, ""); err != nil {
			return nil, err
		}
	}

	// Now save the snapshot with a new name (we pass nil to re-use the existing secrets manager from the snapshot).
	if _, err = b.saveStack(newName, snap, nil); err != nil {
		return nil, err
	}

	// To remove the old stack, just make a backup of the file and don't write out anything new.
	file := b.stackPath(stackName)
	backupTarget(b.bucket, file)

	// And rename the histoy folder as well.
	if err = b.renameHistory(stackName, newName); err != nil {
		return nil, err
	}
	return newRef, err
}

func (b *localBackend) GetLatestConfiguration(ctx context.Context,
	stack backend.Stack) (config.Map, error) {

	hist, err := b.GetHistory(ctx, stack.Ref(), 1 /*pageSize*/, 1 /*page*/)
	if err != nil {
		return nil, err
	}
	if len(hist) == 0 {
		return nil, backend.ErrNoPreviousDeployment
	}

	return hist[0].Config, nil
}

func (b *localBackend) PackPolicies(
	ctx context.Context, policyPackRef backend.PolicyPackReference,
	cancellationScopes backend.CancellationScopeSource,
	callerEventsOpt chan<- engine.Event) result.Result {

	return result.Error("File state backend does not support resource policy")
}

func (b *localBackend) Preview(ctx context.Context, stack backend.Stack,
	op backend.UpdateOperation) (deploy.Plan, engine.ResourceChanges, result.Result) {

	if cmdutil.IsTruthy(os.Getenv(PulumiFilestateLockingEnvVar)) {
		err := b.Lock(ctx, stack.Ref())
		if err != nil {
			return nil, nil, result.FromError(err)
		}
		defer b.Unlock(ctx, stack.Ref())
	}

	// We can skip PreviewThenPromptThenExecute and just go straight to Execute.
	opts := backend.ApplierOptions{
		DryRun:   true,
		ShowLink: true,
	}
	return b.apply(ctx, apitype.PreviewUpdate, stack, op, opts, nil /*events*/)
}

func (b *localBackend) Update(ctx context.Context, stack backend.Stack,
	op backend.UpdateOperation) (engine.ResourceChanges, result.Result) {

	if cmdutil.IsTruthy(os.Getenv(PulumiFilestateLockingEnvVar)) {
		err := b.Lock(ctx, stack.Ref())
		if err != nil {
			return nil, result.FromError(err)
		}
		defer b.Unlock(ctx, stack.Ref())
	}

	return backend.PreviewThenPromptThenExecute(ctx, apitype.UpdateUpdate, stack, op, b.apply)
}

func (b *localBackend) Import(ctx context.Context, stack backend.Stack,
	op backend.UpdateOperation, imports []deploy.Import) (engine.ResourceChanges, result.Result) {

	if cmdutil.IsTruthy(os.Getenv(PulumiFilestateLockingEnvVar)) {
		err := b.Lock(ctx, stack.Ref())
		if err != nil {
			return nil, result.FromError(err)
		}
		defer b.Unlock(ctx, stack.Ref())
	}

	op.Imports = imports
	return backend.PreviewThenPromptThenExecute(ctx, apitype.ResourceImportUpdate, stack, op, b.apply)
}

func (b *localBackend) Refresh(ctx context.Context, stack backend.Stack,
	op backend.UpdateOperation) (engine.ResourceChanges, result.Result) {

	if cmdutil.IsTruthy(os.Getenv(PulumiFilestateLockingEnvVar)) {
		err := b.Lock(ctx, stack.Ref())
		if err != nil {
			return nil, result.FromError(err)
		}
		defer b.Unlock(ctx, stack.Ref())
	}

	return backend.PreviewThenPromptThenExecute(ctx, apitype.RefreshUpdate, stack, op, b.apply)
}

func (b *localBackend) Destroy(ctx context.Context, stack backend.Stack,
	op backend.UpdateOperation) (engine.ResourceChanges, result.Result) {

	err := b.Lock(ctx, stack.Ref())
	if err != nil {
		return nil, result.FromError(err)
	}
	defer b.Unlock(ctx, stack.Ref())

	return backend.PreviewThenPromptThenExecute(ctx, apitype.DestroyUpdate, stack, op, b.apply)
}

func (b *localBackend) Query(ctx context.Context, op backend.QueryOperation) result.Result {

	return b.query(ctx, op, nil /*events*/)
}

func (b *localBackend) Watch(ctx context.Context, stack backend.Stack,
	op backend.UpdateOperation, paths []string) result.Result {
	return backend.Watch(ctx, b, stack, op, b.apply, paths)
}

// apply actually performs the provided type of update on a locally hosted stack.
func (b *localBackend) apply(
	ctx context.Context, kind apitype.UpdateKind, stack backend.Stack,
	op backend.UpdateOperation, opts backend.ApplierOptions,
	events chan<- engine.Event) (deploy.Plan, engine.ResourceChanges, result.Result) {

	stackRef := stack.Ref()
	stackName := stackRef.Name()
	actionLabel := backend.ActionLabel(kind, opts.DryRun)

	if !(op.Opts.Display.JSONDisplay || op.Opts.Display.Type == display.DisplayWatch) {
		// Print a banner so it's clear this is a local deployment.
		fmt.Printf(op.Opts.Display.Color.Colorize(
			colors.SpecHeadline+"%s (%s):"+colors.Reset+"\n"), actionLabel, stackRef)
	}

	// Start the update.
	update, err := b.newUpdate(stackName, op)
	if err != nil {
		return nil, nil, result.FromError(err)
	}

	// Spawn a display loop to show events on the CLI.
	displayEvents := make(chan engine.Event)
	displayDone := make(chan bool)
	go display.ShowEvents(
		strings.ToLower(actionLabel), kind, stackName, op.Proj.Name,
		displayEvents, displayDone, op.Opts.Display, opts.DryRun)

	// Create a separate event channel for engine events that we'll pipe to both listening streams.
	engineEvents := make(chan engine.Event)

	scope := op.Scopes.NewScope(engineEvents, opts.DryRun)
	eventsDone := make(chan bool)
	go func() {
		// Pull in all events from the engine and send them to the two listeners.
		for e := range engineEvents {
			displayEvents <- e

			// If the caller also wants to see the events, stream them there also.
			if events != nil {
				events <- e
			}
		}

		close(eventsDone)
	}()

	// Create the management machinery.
	persister := b.newSnapshotPersister(stackName, op.SecretsManager)
	manager := backend.NewSnapshotManager(persister, update.GetTarget().Snapshot)
	engineCtx := &engine.Context{
		Cancel:          scope.Context(),
		Events:          engineEvents,
		SnapshotManager: manager,
		BackendClient:   backend.NewBackendClient(b),
	}

	// Perform the update
	start := time.Now().Unix()
	var plan deploy.Plan
	var changes engine.ResourceChanges
	var updateRes result.Result
	switch kind {
	case apitype.PreviewUpdate:
		plan, changes, updateRes = engine.Update(update, engineCtx, op.Opts.Engine, true)
	case apitype.UpdateUpdate:
		_, changes, updateRes = engine.Update(update, engineCtx, op.Opts.Engine, opts.DryRun)
	case apitype.ResourceImportUpdate:
		_, changes, updateRes = engine.Import(update, engineCtx, op.Opts.Engine, op.Imports, opts.DryRun)
	case apitype.RefreshUpdate:
		_, changes, updateRes = engine.Refresh(update, engineCtx, op.Opts.Engine, opts.DryRun)
	case apitype.DestroyUpdate:
		_, changes, updateRes = engine.Destroy(update, engineCtx, op.Opts.Engine, opts.DryRun)
	default:
		contract.Failf("Unrecognized update kind: %s", kind)
	}
	end := time.Now().Unix()

	// Wait for the display to finish showing all the events.
	<-displayDone
	scope.Close() // Don't take any cancellations anymore, we're shutting down.
	close(engineEvents)
	contract.IgnoreClose(manager)

	// Make sure the goroutine writing to displayEvents and events has exited before proceeding.
	<-eventsDone
	close(displayEvents)

	// Save update results.
	backendUpdateResult := backend.SucceededResult
	if updateRes != nil {
		backendUpdateResult = backend.FailedResult
	}
	info := backend.UpdateInfo{
		Kind:        kind,
		StartTime:   start,
		Message:     op.M.Message,
		Environment: op.M.Environment,
		Config:      update.GetTarget().Config,
		Result:      backendUpdateResult,
		EndTime:     end,
		// IDEA: it would be nice to populate the *Deployment, so that addToHistory below doesn't need to
		//     rudely assume it knows where the checkpoint file is on disk as it makes a copy of it.  This isn't
		//     trivial to achieve today given the event driven nature of plan-walking, however.
		ResourceChanges: changes,
	}

	var saveErr error
	var backupErr error
	if !opts.DryRun {
		saveErr = b.addToHistory(stackName, info)
		backupErr = b.backupStack(stackName)
	}

	if updateRes != nil {
		// We swallow saveErr and backupErr as they are less important than the updateErr.
		return plan, changes, updateRes
	}

	if saveErr != nil {
		// We swallow backupErr as it is less important than the saveErr.
<<<<<<< HEAD
		return plan, changes, result.FromError(errors.Wrap(saveErr, "saving update info"))
	}

	if backupErr != nil {
		return plan, changes, result.FromError(errors.Wrap(backupErr, "saving backup"))
=======
		return changes, result.FromError(fmt.Errorf("saving update info: %w", saveErr))
	}

	if backupErr != nil {
		return changes, result.FromError(fmt.Errorf("saving backup: %w", backupErr))
>>>>>>> 272c4643
	}

	// Make sure to print a link to the stack's checkpoint before exiting.
	if !op.Opts.Display.SuppressPermalink && opts.ShowLink && !op.Opts.Display.JSONDisplay {
		// Note we get a real signed link for aws/azure/gcp links.  But no such option exists for
		// file:// links so we manually create the link ourselves.
		var link string
		if strings.HasPrefix(b.url, FilePathPrefix) {
			u, _ := url.Parse(b.url)
			u.Path = filepath.ToSlash(path.Join(u.Path, b.stackPath(stackName)))
			link = u.String()
		} else {
			link, err = b.bucket.SignedURL(context.TODO(), b.stackPath(stackName), nil)
			if err != nil {
				// set link to be empty to when there is an error to hide use of Permalinks
				link = ""

				// we log a warning here rather then returning an error to avoid exiting
				// pulumi with an error code.
				// printing a statefile perma link happens after all the providers have finished
				// deploying the infrastructure, failing the pulumi update because there was a
				// problem printing a statefile perma link can be missleading in automated CI environments.
				cmdutil.Diag().Warningf(diag.Message("", "Unable to create signed url for current backend to "+
					"create a Permalink. Please visit https://www.pulumi.com/docs/troubleshooting/ "+
					"for more information\n"))
			}
		}

		if link != "" {
			fmt.Printf(op.Opts.Display.Color.Colorize(
				colors.SpecHeadline+"Permalink: "+
					colors.Underline+colors.BrightBlue+"%s"+colors.Reset+"\n"), link)
		}
	}

	return plan, changes, nil
}

// query executes a query program against the resource outputs of a locally hosted stack.
func (b *localBackend) query(ctx context.Context, op backend.QueryOperation,
	callerEventsOpt chan<- engine.Event) result.Result {

	return backend.RunQuery(ctx, b, op, callerEventsOpt, b.newQuery)
}

func (b *localBackend) GetHistory(
	ctx context.Context,
	stackRef backend.StackReference,
	pageSize int,
	page int) ([]backend.UpdateInfo, error) {
	stackName := stackRef.Name()
	updates, err := b.getHistory(stackName, pageSize, page)
	if err != nil {
		return nil, err
	}
	return updates, nil
}

func (b *localBackend) GetLogs(ctx context.Context, stack backend.Stack, cfg backend.StackConfiguration,
	query operations.LogQuery) ([]operations.LogEntry, error) {

	stackName := stack.Ref().Name()
	target, err := b.getTarget(stackName, cfg.Config, cfg.Decrypter)
	if err != nil {
		return nil, err
	}

	return GetLogsForTarget(target, query)
}

// GetLogsForTarget fetches stack logs using the config, decrypter, and checkpoint in the given target.
func GetLogsForTarget(target *deploy.Target, query operations.LogQuery) ([]operations.LogEntry, error) {
	contract.Assert(target != nil)

	if target.Snapshot == nil {
		// If the stack has not been deployed yet, return no logs.
		return nil, nil
	}

	config, err := target.Config.Decrypt(target.Decrypter)
	if err != nil {
		return nil, err
	}

	components := operations.NewResourceTree(target.Snapshot.Resources)
	ops := components.OperationsProvider(config)
	logs, err := ops.GetLogs(query)
	if logs == nil {
		return nil, err
	}
	return *logs, err
}

func (b *localBackend) ExportDeployment(ctx context.Context,
	stk backend.Stack) (*apitype.UntypedDeployment, error) {

	stackName := stk.Ref().Name()
	snap, _, err := b.getStack(stackName)
	if err != nil {
		return nil, err
	}

	if snap == nil {
		snap = deploy.NewSnapshot(deploy.Manifest{}, nil, nil, nil)
	}

	sdep, err := stack.SerializeDeployment(snap, snap.SecretsManager /* showSecrsts */, false)
	if err != nil {
		return nil, fmt.Errorf("serializing deployment: %w", err)
	}

	data, err := json.Marshal(sdep)
	if err != nil {
		return nil, err
	}

	return &apitype.UntypedDeployment{
		Version:    3,
		Deployment: json.RawMessage(data),
	}, nil
}

func (b *localBackend) ImportDeployment(ctx context.Context, stk backend.Stack,
	deployment *apitype.UntypedDeployment) error {

	if cmdutil.IsTruthy(os.Getenv(PulumiFilestateLockingEnvVar)) {
		err := b.Lock(ctx, stk.Ref())
		if err != nil {
			return err
		}
		defer b.Unlock(ctx, stk.Ref())
	}

	stackName := stk.Ref().Name()
	_, _, err := b.getStack(stackName)
	if err != nil {
		return err
	}

	snap, err := stack.DeserializeUntypedDeployment(deployment, stack.DefaultSecretsProvider)
	if err != nil {
		return err
	}

	_, err = b.saveStack(stackName, snap, snap.SecretsManager)
	return err
}

func (b *localBackend) Logout() error {
	return workspace.DeleteAccount(b.originalURL)
}

func (b *localBackend) LogoutAll() error {
	return workspace.DeleteAllAccounts()
}

func (b *localBackend) CurrentUser() (string, error) {
	user, err := user.Current()
	if err != nil {
		return "", err
	}
	return user.Username, nil
}

func (b *localBackend) getLocalStacks() ([]tokens.QName, error) {
	var stacks []tokens.QName

	// Read the stack directory.
	path := b.stackPath("")

	files, err := listBucket(b.bucket, path)
	if err != nil {
		return nil, fmt.Errorf("error listing stacks: %w", err)
	}

	for _, file := range files {
		// Ignore directories.
		if file.IsDir {
			continue
		}

		// Skip files without valid extensions (e.g., *.bak files).
		stackfn := objectName(file)
		ext := filepath.Ext(stackfn)
		if _, has := encoding.Marshalers[ext]; !has {
			continue
		}

		// Read in this stack's information.
		name := tokens.QName(stackfn[:len(stackfn)-len(ext)])

		stacks = append(stacks, name)
	}

	return stacks, nil
}

// GetStackTags fetches the stack's existing tags.
func (b *localBackend) GetStackTags(ctx context.Context,
	stack backend.Stack) (map[apitype.StackTagName]string, error) {

	// The local backend does not currently persist tags.
	return nil, errors.New("stack tags not supported in --local mode")
}

// UpdateStackTags updates the stacks's tags, replacing all existing tags.
func (b *localBackend) UpdateStackTags(ctx context.Context,
	stack backend.Stack, tags map[apitype.StackTagName]string) error {

	// The local backend does not currently persist tags.
	return errors.New("stack tags not supported in --local mode")
}

// Returns the original error in the chain. If `err` is nil, nil is returned.
func drillError(err error) error {
	e := err
	for errors.Unwrap(e) != nil {
		e = errors.Unwrap(e)
	}
	return e
}<|MERGE_RESOLUTION|>--- conflicted
+++ resolved
@@ -666,19 +666,11 @@
 
 	if saveErr != nil {
 		// We swallow backupErr as it is less important than the saveErr.
-<<<<<<< HEAD
-		return plan, changes, result.FromError(errors.Wrap(saveErr, "saving update info"))
+		return plan, changes, result.FromError(fmt.Errorf("saving update info: %w", saveErr))
 	}
 
 	if backupErr != nil {
-		return plan, changes, result.FromError(errors.Wrap(backupErr, "saving backup"))
-=======
-		return changes, result.FromError(fmt.Errorf("saving update info: %w", saveErr))
-	}
-
-	if backupErr != nil {
-		return changes, result.FromError(fmt.Errorf("saving backup: %w", backupErr))
->>>>>>> 272c4643
+		return plan, changes, result.FromError(fmt.Errorf("saving backup: %w", backupErr))
 	}
 
 	// Make sure to print a link to the stack's checkpoint before exiting.
