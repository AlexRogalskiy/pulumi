--- conflicted
+++ resolved
@@ -31,16 +31,6 @@
 
 // An Import specifies a resource to import.
 type Import struct {
-<<<<<<< HEAD
-	Type      tokens.Type     // The type token for the resource. Required.
-	Name      tokens.QName    // The name of the resource. Required.
-	ID        resource.ID     // The ID of the resource. Required.
-	Parent    resource.URN    // The parent of the resource, if any.
-	Provider  resource.URN    // The specific provider to use for the resource, if any.
-	Version   *semver.Version // The provider version to use for the resource, if any.
-	ServerURL string          // The provider ServerURL to use for the resource, if any.
-	Protect   bool            // Whether to mark the resource as protected after import
-=======
 	Type              tokens.Type     // The type token for the resource. Required.
 	Name              tokens.QName    // The name of the resource. Required.
 	ID                resource.ID     // The ID of the resource. Required.
@@ -49,7 +39,6 @@
 	Version           *semver.Version // The provider version to use for the resource, if any.
 	PluginDownloadURL string          // The provider PluginDownloadURL to use for the resource, if any.
 	Protect           bool            // Whether to mark the resource as protected after import
->>>>>>> 1a06d20b
 }
 
 // ImportOptions controls the import process.
@@ -211,11 +200,7 @@
 		if imp.Type.Package() == "" {
 			return nil, result.Error("incorrect package type specified"), false
 		}
-<<<<<<< HEAD
-		req := providers.NewProviderRequest(imp.Version, imp.Type.Package(), imp.ServerURL)
-=======
 		req := providers.NewProviderRequest(imp.Version, imp.Type.Package(), imp.PluginDownloadURL)
->>>>>>> 1a06d20b
 		typ, name := providers.MakeProviderType(req.Package()), req.Name()
 		urn := i.deployment.generateURN("", typ, name)
 		if state, ok := i.deployment.olds[urn]; ok {
@@ -255,17 +240,10 @@
 
 		// Calculate the inputs for the provider using the ambient config.
 		if v := req.Version(); v != nil {
-<<<<<<< HEAD
-			inputs.Special().Version().Set(v.String())
-		}
-		if url := req.ServerURL(); url != "" {
-			inputs.Special().ServerURL().Set(url)
-=======
 			providers.SetProviderVersion(inputs, v)
 		}
 		if url := req.PluginDownloadURL(); url != "" {
 			providers.SetProviderURL(inputs, url)
->>>>>>> 1a06d20b
 		}
 		inputs, failures, err := i.deployment.providers.Check(urn, nil, inputs, false)
 		if err != nil {
@@ -348,11 +326,7 @@
 
 		providerURN := imp.Provider
 		if providerURN == "" {
-<<<<<<< HEAD
-			req := providers.NewProviderRequest(imp.Version, imp.Type.Package(), imp.ServerURL)
-=======
 			req := providers.NewProviderRequest(imp.Version, imp.Type.Package(), imp.PluginDownloadURL)
->>>>>>> 1a06d20b
 			typ, name := providers.MakeProviderType(req.Package()), req.Name()
 			providerURN = i.deployment.generateURN("", typ, name)
 		}
